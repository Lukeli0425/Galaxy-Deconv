import argparse
import json
import logging
import os

import galsim
import matplotlib.pyplot as plt
import numpy as np
import torch
from torch.fft import fft2, fftshift, ifft2, ifftshift
from tqdm import tqdm

from utils.utils_data import down_sample, get_flux


def get_LSST_PSF(lam_over_diam, opt_defocus, opt_c1, opt_c2, opt_a1, opt_a2, opt_obscuration,
                 atmos_fwhm, atmos_e, atmos_beta, spher, trefoil1, trefoil2,
                 g1_err=0, g2_err=0,
                 fov_pixels=48, pixel_scale=0.2, upsample=4):
    """Simulate a PSF from a ground-based observation.

    Args:
        lam_over_diam (float): Wavelength over diameter of the telescope.
        opt_defocus (float): Defocus in units of incident light wavelength.
        opt_c1 (float): Coma along y in units of incident light wavelength.
        opt_c2 (float): Coma along x in units of incident light wavelength.
        opt_a1 (float): Astigmatism (like e2) in units of incident light wavelength. 
        opt_a2 (float): Astigmatism (like e1) in units of incident light wavelength. 
        opt_obscuration (float): Linear dimension of central obscuration as fraction of pupil linear dimension, [0., 1.).
        atmos_fwhm (float): The full width at half maximum of the Kolmogorov function for atmospheric PSF.
        atmos_e (float): Ellipticity of the shear to apply to the atmospheric component.
        atmos_beta (float): Position angle (in radians) of the shear to apply to the atmospheric component, twice the phase of a complex valued shear.
        spher (float): Spherical aberration in units of incident light wavelength.
        trefoil1 (float): Trefoil along y axis in units of incident light wavelength.
        trefoil2 (float): Trefoil along x axis in units of incident light wavelength.
        g1_err (float, optional): The first component of extra shear applied to the overall PSF to simulated a erroneously estimated PSF. Defaults to `0`.
        g2_err (float, optional): The second component of extra shear applied to the overall PSF to simulated a erroneously estimated PSF. Defaults to `0`.
        fov_pixels (int, optional): Width of the simulated images in pixels. Defaults to `48`.
        pixel_scale (float, optional): Pixel scale of the simulated image determining the resolution. Defaults to `0.2`.
        upsample (int, optional): Upsampling factor for the PSF image. Defaults to `4`.

    Returns:
        `torch.Tensor`: Simulated PSF image with shape `(fov_pixels*upsample, fov_pixels*upsample)`.
    """

    # Atmospheric PSF
    atmos = galsim.Kolmogorov(fwhm=atmos_fwhm, flux=1)
    atmos = atmos.shear(e=atmos_e, beta=atmos_beta*galsim.radians)

    # Optical PSF
    optics = galsim.OpticalPSF(lam_over_diam, defocus = opt_defocus,
                               coma1 = opt_c1, coma2 = opt_c2,
                               astig1 = opt_a1, astig2 = opt_a2,
                               spher=spher, trefoil1=trefoil1, trefoil2=trefoil2,
                               obscuration = opt_obscuration,
                               flux=1)

    # Convolve the two components.
    psf = galsim.Convolve([atmos, optics])
    
    # Shear the overall PSF to simulate a erroneously estimated PSF when necessary.
    psf = psf.shear(g1=g1_err, g2=g2_err) 

    # Draw PSF images.
    psf_image = galsim.ImageF(fov_pixels*upsample, fov_pixels*upsample)
    psf.drawImage(psf_image, scale=pixel_scale/upsample, method='auto')
    psf_image = torch.from_numpy(psf_image.array)
         
    return psf_image


def get_COSMOS_Galaxy(cosmos_catalog, real_galaxy_catalog, idx, 
                      gal_g, gal_beta, theta, gal_mu, dx, dy, 
                      fov_pixels=48, pixel_scale=0.2, upsample=4):
    """Simulate a background galaxy with data from COSMOS Catalog.

    Args:
        cosmos_catalog (`galsim.COSMOSCatalog`): A `galsim.COSMOSCatalog` object, from which the parametric galaxies are read out.
        idx (int): Index of the chosen galaxy in the catalog.
        gal_flux (float): Total flux of the galaxy in the simulated image.
        sky_level (float): Skylevel in the simulated image.
        gal_g (float): The shear to apply.
        gal_beta (float): Position angle (in radians) of the shear to apply, twice the phase of a complex valued shear.
        theta (float): Rotation angle of the galaxy (in radians, positive means anticlockwise).
        gal_mu (float): The lensing magnification to apply.
        fov_pixels (int, optional): Width of the simulated images in pixels. Defaults to `48`.
        pixel_scale (float, optional): Pixel scale of the simulated image determining the resolution. Defaults to `0.2`.
        upsample (int, optional): Upsampling factor for galaxy image. Defaults to `4`.

    Returns:
        `torch.Tensor`: Simulated galaxy image of shape `(fov_pixels*upsample, fov_pixels*upsample)`.
    """

    # Read out real galaxy from the catalog.
    # gal_ori = cosmos_catalog.makeGalaxy(idx, gal_type='parametric', sersic_prec=0.05) # Use parametric model
    gal_ori = galsim.RealGalaxy(real_galaxy_catalog, index = idx)
    
    # Add random rotation, shear, and magnification.
    gal = gal_ori.rotate(theta * galsim.radians) # Rotate by a random angle
    gal = gal.shear(g=gal_g, beta=gal_beta * galsim.radians) # Apply the desired shear
    gal = gal.magnify(gal_mu) # Also apply a magnification mu = ( (1-kappa)^2 - |gamma|^2 )^-1, this conserves surface brightness, so it scales both the area and flux.
    
    # Draw galaxy image.
    gal_image = galsim.ImageF(fov_pixels*upsample, fov_pixels*upsample)
    # try:
    #     gal.drawImage(gal_image, scale=pixel_scale, offset=(dx,dy), method='auto')
    # except:
    psf_hst = real_galaxy_catalog.getPSF(idx)
    gal = galsim.Convolve([psf_hst, gal]) # Concolve wth original PSF of HST.
    gal.drawImage(gal_image, scale=pixel_scale/upsample, offset=(dx,dy), method='auto')
        
    gal_image = torch.from_numpy(gal_image.array) # Convert to PyTorch.Tensor.
    gal_image = torch.max(gal_image, torch.zeros_like(gal_image))
    
    return gal_image


def generate_data_deconv(data_path, n_train=40000, load_info=True,
                         survey='LSST', I='23.5', fov_pixels=48, pixel_scale=0.2, upsample=4,
                         snrs=[20, 40, 60, 80, 100, 150, 200],
                         shear_errs=[0.001, 0.002, 0.003, 0.005, 0.007, 0.01, 0.02, 0.03, 0.05, 0.07, 0.1, 0.15, 0.2],
                         fwhm_errs=[0.001, 0.002, 0.003, 0.005, 0.007, 0.01, 0.02, 0.03, 0.05, 0.07, 0.1, 0.15, 0.2, 0.3]):
    """Generate simulated galaxy images and corresponding PSFs for deconvolution.

    Args:
        data_path (str): Path to save the dataset. 
        train_split (float, optional): Proportion of data used in train dataset, the rest will be used in test dataset. Defaults to 0.7.
        survey (str, optional): _description_. Defaults to 'LSST'.
        I (str, optional): The sample in COSMOS data to use, "23.5" or "25.2". Defaults to '23.5'.
        fov_pixels (int, optional):  Size of the simulated images in pixels.. Defaults to 48.
        pixel_scale (float, optional): Pixel scale in arcsec of the images. Defaults to 0.2.
        upsample (int, optional): Upsampling factor for simulations. Defaults to 4.
        snrs (list, optional): The list of SNR to be simulated for testing. Defaults to [10, 15, 20, 40, 60, 80, 100, 150, 200].
        shear_errs (list, optional): The list of systematic PSF shear error to be simulated for testing. Defaults to [0.001, 0.002, 0.003, 0.005, 0.007, 0.01, 0.02, 0.03, 0.05, 0.07, 0.1, 0.15, 0.2].
        fwhm_errs (list, optional): The list of systematic PSF FWHM error to be simulated for testing. Defaults to [0.001, 0.002, 0.003, 0.005, 0.007, 0.01, 0.02, 0.03, 0.05, 0.07, 0.1, 0.15, 0.2, 0.3].
    """
    
    logger = logging.getLogger('DataGenerator')
    logger.info('Simulating %s images for deconvolution using I=%s COSMOS data.', survey, I)
    
    # Create directory for the dataset.
    if not os.path.exists(data_path):
        os.mkdir(data_path)
    if not os.path.exists(os.path.join(data_path, 'obs')):
        os.mkdir(os.path.join(data_path, 'obs'))
    if not os.path.exists(os.path.join(data_path, 'gt')):
        os.mkdir(os.path.join(data_path, 'gt'))
    if not os.path.exists(os.path.join(data_path, 'psf')):
        os.mkdir(os.path.join(data_path, 'psf'))
    if not os.path.exists(os.path.join(data_path, 'visualization')): 
        os.mkdir(os.path.join(data_path, 'visualization'))

    # Read the catalog.
    try:
        real_galaxy_catalog = galsim.RealGalaxyCatalog(dir='/mnt/WD6TB/tianaoli/COSMOS_23.5_training_sample/', sample=I)
        cosmos_catalog = galsim.COSMOSCatalog(dir='/mnt/WD6TB/tianaoli/COSMOS_23.5_training_sample/', sample=I)
        n_total = real_galaxy_catalog.nobjects #- 56030
        logger.info(' Successfully read in %s I=%s galaxies.', n_total, I)
    except:
        raise Exception(' Failed reading in I=%s galaxies.', I)
    
    info_file = os.path.join(data_path, f'info.json')
    if load_info:
        try:
            with open(info_file, 'r') as f:
                info = json.load(f)
            survey = info['survey']
            sequence = info['sequence']
            I = info['I']
            pixel_scale = info['pixel_scale']
            n_total, n_train, n_test = info['n_total'], info['n_train'], info['n_test']
            logger.info(' Successfully loaded dataset information from %s.', info_file)
        except:
            raise Exception(' Failed loading dataset information from %s.', info_file)
    else:
        sequence = np.arange(0, n_total) # Generate random sequence for dataset.
        np.random.shuffle(sequence)
        info = {'survey':survey, 'I':I, 'fov_pixels':fov_pixels, 'pixel_scale':pixel_scale,
                'n_total':n_total, 'n_train':n_train, 'n_test':n_total - n_train, 'sequence':sequence.tolist()}
        with open(info_file, 'w') as f:
            json.dump(info, f)
        logger.info(' Dataset information saved to %s.', info_file)

    # Random number generators for the parameters.
    random_seed = 31415
    rng_base = galsim.BaseDeviate(seed=random_seed)
    rng = galsim.UniformDeviate(seed=random_seed) # U(0,1).
    rng_defocus = galsim.GaussianDeviate(rng_base, mean=0., sigma=0.36) # N(0,0.36).
    rng_gaussian = galsim.GaussianDeviate(rng_base, mean=0., sigma=0.07) # N(0,0.07).
    fwhms = np.array([0.45, 0.55, 0.65, 0.75, 0.85, 0.95])
    freqs = np.array([0., 20., 17., 13., 9., 0.])
    fwhm_table = galsim.LookupTable(x=fwhms, f=freqs, interpolant='spline')
    fwhms = np.linspace(fwhms[0], fwhms[-1], 100) # Upsample the distribution.
    freqs = np.array([fwhm_table(fwhm) for fwhm in fwhms]) / fwhm_table.integrate() # Normalization.
    rng_fwhm = galsim.DistDeviate(seed=rng_base, function=galsim.LookupTable(x=fwhms, f=freqs, interpolant='spline'))
    rng_gal_shear = galsim.DistDeviate(seed=rng, function=lambda x: x, x_min=0.01, x_max=0.05)
    rng_snr = galsim.DistDeviate(seed=rng, function=lambda x: 1/(x**0.7), x_min=18, x_max=220, npoints=1000) # Log-uniform Distribution.
    
    # CCD and sky parameters.
    exp_time = 30.                          # Exposure time (2*15 seconds).
    sky_brightness = 20.48                  # Sky brightness (absolute magnitude) in i band.
    zero_point = 27.85                      # Instrumental zero point, i.e. asolute magnitude that would produce one e- per second.
    gain = 2.3                              # CCD Gain (e-/ADU).
    qe = 0.94                               # CCD Quantum efficiency.
    read_noise = 8.8                        # Standrad deviation of Gaussain read noise (e-/pixel).
    sky_level_pixel = get_flux(ab_magnitude=sky_brightness, exp_time=exp_time, zero_point=zero_point, gain=gain, qe=qe) * pixel_scale ** 2 # Sky level (ADU/pixel).
    sigma = np.sqrt(sky_level_pixel + (read_noise*qe/gain) ** 2) # Standard deviation of total noise (ADU/pixel).

<<<<<<< HEAD
    for k, _ in zip(range(0, n_total), tqdm(range(0, n_total))):
=======
    for k in tqdm(range(0, n_total)):
>>>>>>> 966cf72d
        idx = sequence[k] # Index of galaxy in the catalog.

        # Atmospheric PSF
        atmos_fwhm = rng_fwhm()             # Atmospheric seeing (arcsec), the FWHM of the Kolmogorov function.
        atmos_e = 0.01 + 0.02 * rng()       # Ellipticity of atmospheric PSF (magnitude of the shear in the “distortion” definition), U(0.01, 0.03).
        atmos_beta = 2. * np.pi * rng()     # Shear position angle (radians), N(0,2*pi).

        # Optical PSF
        opt_defocus = rng_defocus()         # Defocus (wavelength), N(0.0.36).
        opt_a1 = rng_gaussian()             # Astigmatism (like e2) (wavelength), N(0.0.07).
        opt_a2 = rng_gaussian()             # Astigmatism (like e1) (wavelength), N(0.0.07).
        opt_c1 = rng_gaussian()             # Coma along y axis (wavelength), N(0.0.07).
        opt_c2 = rng_gaussian()             # Coma along x axis (wavelength), N(0.0.07).
        spher = rng_gaussian()              # Spherical aberration (wavelength), N(0.0.07).
        trefoil1 = rng_gaussian()           # Trefoil along y axis (wavelength), N(0.0.07).
        trefoil2 = rng_gaussian()           # Trefoil along x axis (wavelength), N(0.0.07).
        opt_obscuration = 0.1 + 0.4 * rng() # Linear dimension of central obscuration as fraction of pupil linear dimension, U(0.1, 0.5).
        lam_over_diam = .017 + 0.007*rng()  # Wavelength over diameter (arcsec), U(0.017, 0.024).
        
        psf_image = get_LSST_PSF(lam_over_diam, opt_defocus, 
                                 opt_c1, opt_c2, opt_a1, opt_a2, opt_obscuration,
                                 atmos_fwhm, atmos_e, atmos_beta, spher, trefoil1, trefoil2, 0, 0,
                                 fov_pixels, pixel_scale, upsample) 

        # Galaxy parameters .     
        gal_g = rng_gal_shear()             # Shear of the galaxy (magnitude of the shear in the "reduced shear" definition), U(0.01, 0.05).
        gal_beta = 2. * np.pi * rng()       # Shear position angle (radians), N(0,2*pi).
        gal_mu = 1 + rng() * 0.1            # Magnification, U(1.,1.1).
        theta = 2. * np.pi * rng()          # Rotation angle (radians), U(0,2*pi).
        dx = 2 * rng() - 1                  # Offset along x axis, U(-1,1).
        dy = 2 * rng() - 1                  # Offset along y axis, U(-1,1).
        gal_image = get_COSMOS_Galaxy(cosmos_catalog=cosmos_catalog, real_galaxy_catalog=real_galaxy_catalog, idx=idx,
                                      gal_g=gal_g, gal_beta=gal_beta,
                                      theta=theta, gal_mu=gal_mu, dx=dx, dy=dy,
                                      fov_pixels=fov_pixels, pixel_scale=pixel_scale, upsample=upsample)
        
        snr = rng_snr()
        gal_image_down = down_sample(gal_image.clone(), upsample) # Downsample galaxy image for SNR calculation.
        alpha = snr * sigma / torch.sqrt((gal_image_down**2).sum()) # Scale the flux of galaxy to meet SNR.
        gt = alpha * gal_image
        
        # Convolution using FFT.
        conv = ifftshift(ifft2(fft2(psf_image.clone()) * fft2(gt.clone()))).real
        
        # Downsample images to desired pixel scale.
        conv = down_sample(conv.clone(), upsample)
        psf = down_sample(psf_image.clone(), upsample)
        gt = down_sample(gt.clone(), upsample)

        # Add CCD noise (Poisson + Gaussian).
        conv = torch.max(torch.zeros_like(conv), conv) # Set negative pixels to zero.
        obs = conv + torch.normal(mean=torch.zeros_like(conv), std=sigma*torch.ones_like(conv))
        # obs = torch.max(torch.zeros_like(obs), obs) # Set negative pixels to zero.

        # Save images.
        torch.save(gt.clone(), os.path.join(data_path, 'gt', f"gt_{k}.pth"))
        torch.save(psf.clone(), os.path.join(data_path, 'psf', f"psf_{k}.pth"))
        torch.save(obs.clone(), os.path.join(data_path, 'obs', f"obs_{k}.pth"))

        if k >= n_train:
            # Simulate images with different SNR levels.
            for snr in snrs:

                alpha = snr * sigma / torch.sqrt((gal_image_down**2).sum()) # Scale the flux of galaxy to meet SNR
                gt_snr = alpha * gal_image
                
                # Convolution using FFT.
                conv_snr = ifftshift(ifft2(fft2(psf_image.clone()) * fft2(gt_snr.clone()))).real
                
                # Downsample images to desired pixel scale.
                conv_snr = down_sample(conv_snr.clone(), upsample)
                gt_snr = down_sample(gt_snr.clone(), upsample)
                
                # Add CCD noise (Poisson + Gaussian).
                conv_snr = torch.max(torch.zeros_like(conv_snr), conv_snr) # Set negative pixels to zero
                obs_snr = conv_snr + torch.normal(mean=torch.zeros_like(conv_snr), std=sigma*torch.ones_like(conv_snr))
                # obs_snr = torch.max(torch.zeros_like(obs_snr), obs_snr) # Set negative pixels to zero

                # Save Images.
                if not os.path.exists(os.path.join(data_path, f'gt_{snr}')):
                    os.mkdir(os.path.join(data_path, f'gt_{snr}'))
                if not os.path.exists(os.path.join(data_path, f'obs_{snr}')):
                    os.mkdir(os.path.join(data_path, f'obs_{snr}'))
                torch.save(gt_snr.clone(), os.path.join(data_path, f'gt_{snr}', f"gt_{k}.pth"))
                torch.save(obs_snr.clone(), os.path.join(data_path, f'obs_{snr}', f"obs_{k}.pth"))
                
            # Simulate PSF with shear error.
            for shear_err in shear_errs:
                g1_err = shear_err if rng() > 0.5 else -shear_err
                g2_err = shear_err if rng() > 0.5 else -shear_err
                psf_noisy = get_LSST_PSF(lam_over_diam, opt_defocus, opt_c1, opt_c2, opt_a1, opt_a2, opt_obscuration,
                                         atmos_fwhm, atmos_e, atmos_beta, spher, trefoil1, trefoil2, g1_err, g2_err,
                                         fov_pixels, pixel_scale, upsample)
                psf_noisy = down_sample(psf_noisy, upsample)
                # Save noisy PSFs.
                if not os.path.exists(os.path.join(data_path, f'psf_shear_err_{shear_err}')):
                    os.mkdir(os.path.join(data_path, f'psf_shear_err_{shear_err}'))
                torch.save(psf_noisy.clone(), os.path.join(data_path, f'psf_shear_err_{shear_err}', f"psf_{k}.pth"))
                    
            # Simulate PSF with FWHM error.
            for fwhm_err in fwhm_errs:
                fwhm = atmos_fwhm + fwhm_err if rng() > 0.5 else atmos_fwhm - fwhm_err
                fwhm = fwhm + 2*fwhm_err if fwhm < 0 else fwhm # Avoid negative FWHM.
                psf_noisy = get_LSST_PSF(lam_over_diam, opt_defocus, opt_c1, opt_c2, opt_a1, opt_a2, opt_obscuration,
                                         fwhm, atmos_e, atmos_beta, spher, trefoil1, trefoil2, 0, 0,
                                         fov_pixels, pixel_scale, upsample)
                psf_noisy = down_sample(psf_noisy, upsample)
                # Save noisy PSFs.
                if not os.path.exists(os.path.join(data_path, f'psf_fwhm_err_{fwhm_err}')):
                    os.mkdir(os.path.join(data_path, f'psf_fwhm_err_{fwhm_err}'))
                torch.save(psf_noisy.clone(), os.path.join(data_path, f'psf_fwhm_err_{fwhm_err}', f"psf_{k}.pth"))
                
        # Visualization
        if k < 20:
            gal_ori_image = real_galaxy_catalog.getGalImage(idx) # Read out original HST image for visualization
            plt.figure(figsize=(10,10))
            plt.subplot(2,2,1)
            plt.imshow(gal_ori_image.array, cmap='magma')
            plt.title('Original Galaxy')
            plt.subplot(2,2,2)
            plt.imshow(gt, cmap='magma')
            plt.title('Ground Truth')
            plt.subplot(2,2,3)
            plt.imshow(psf, cmap='magma')
            plt.title('PSF\n($FWHM={:.3f}$)'.format(atmos_fwhm))
            plt.subplot(2,2,4)
            plt.imshow(obs, cmap='magma')
            plt.title('Observed Galaxy (SNR={:.1f})'.format(snr))
            plt.savefig(os.path.join(data_path, 'visualization', f"vis_{k}.jpg"), bbox_inches='tight')
            plt.close()

          
def generate_data_denoise(data_path, n_train=40000, load_info=True,
                          survey='LSST', I='23.5', fov_pixels=48, pixel_scale=0.2, upsample=4):
    """Generate simulated galaxy images for denoising.

    Args:
        data_path (str): Path to save the dataset. 
        train_split (float, optional): Proportion of data used in train dataset, the rest will be used in test dataset. Defaults to 0.7.
        survey (str, optional): _description_. Defaults to 'LSST'.
        I (str, optional): The sample in COSMOS data to use, "23.5" or "25.2". Defaults to '23.5'.
        fov_pixels (int, optional):  Size of the simulated images in pixels.. Defaults to 48.
        pixel_scale (float, optional): Pixel scale in arcsec of the images. Defaults to 0.2.
        upsample (int, optional): Upsampling factor for simulations. Defaults to 4.
    """
    
    logger = logging.getLogger('DataGenerator')
    logger.info('Simulating %s images for denoising using I=%s COSMOS data.', survey, I)
    
    # Create directory for the dataset.
    if not os.path.exists(data_path):
        os.mkdir(data_path)
    if not os.path.exists(os.path.join(data_path, 'obs')):
        os.mkdir(os.path.join(data_path, 'obs'))
    if not os.path.exists(os.path.join(data_path, 'gt')):
        os.mkdir(os.path.join(data_path, 'gt'))
    if not os.path.exists(os.path.join(data_path, 'visualization')): 
        os.mkdir(os.path.join(data_path, 'visualization'))

    # Read the catalog.
    try:
        real_galaxy_catalog = galsim.RealGalaxyCatalog(dir='/mnt/WD6TB/tianaoli/COSMOS_23.5_training_sample/', sample=I)
        cosmos_catalog = galsim.COSMOSCatalog(dir='/mnt/WD6TB/tianaoli/COSMOS_23.5_training_sample/', sample=I)
        n_total = real_galaxy_catalog.nobjects #- 56030
        logger.info('Successfully read in %s I=%s galaxies.', n_total, I)
    except:
        logger.warning('Failed reading in I=%s galaxies.', I)
    
    info_file = os.path.join(data_path, f'info.json')
    if load_info:
        with open(info_file, 'r') as f:
            info = json.load(f)
        survey = info['survey']
        sequence = info['sequence']
        I = info['I']
        pixel_scale = info['pixel_scale']
        n_total, n_train, n_test = info['n_total'], info['n_train'], info['n_test']
        logger.info('Successfully loaded dataset information from %s.', info_file)
    else:
        sequence = np.arange(0, n_total) # Generate random sequence for dataset.
        np.random.shuffle(sequence)
        info = {'survey':survey, 'I':I, 'fov_pixels':fov_pixels, 'pixel_scale':pixel_scale,
                'n_total':n_total, 'n_train':n_train, 'n_test':n_total - n_train, 'sequence':sequence.tolist()}
        with open(info_file, 'w') as f:
            json.dump(info, f)
        logger.info('Dataset information saved to %s.', info_file)

    # Random number generators for the parameters.
    random_seed = 31415
    rng = galsim.UniformDeviate(seed=random_seed) # U(0,1).
    rng_gal_shear = galsim.DistDeviate(seed=rng, function=lambda x: x, x_min=0.01, x_max=0.05)
    rng_snr = galsim.DistDeviate(seed=rng, function=lambda x: 1/(x**0.44), x_min=18, x_max=320, npoints=1000) # Log-uniform Distribution.
    
    # CCD and sky parameters.
    exp_time = 30.                          # Exposure time (2*15 seconds).
    sky_brightness = 20.48                  # Sky brightness (absolute magnitude) in i band.
    zero_point = 27.85                      # Instrumental zero point, i.e. asolute magnitude that would produce one e- per second.
    gain = 2.3                              # CCD Gain (e-/ADU).
    qe = 0.94                               # CCD Quantum efficiency.
    read_noise = 8.8                        # Standrad deviation of Gaussain read noise (e-/pixel).
    sky_level_pixel = get_flux(ab_magnitude=sky_brightness, exp_time=exp_time, zero_point=zero_point, gain=gain, qe=qe) * pixel_scale ** 2 # Sky level (ADU/pixel).
    sigma = np.sqrt(sky_level_pixel + (read_noise*qe/gain) ** 2) # Standard deviation of total noise (ADU/pixel).

    for k in tqdm(range(0, n_train)):
        idx = sequence[k] # Index of galaxy in the catalog.

        # Galaxy parameters .     
        gal_g = rng_gal_shear()             # Shear of the galaxy (magnitude of the shear in the "reduced shear" definition), U(0.01, 0.05).
        gal_beta = 2. * np.pi * rng()       # Shear position angle (radians), N(0,2*pi).
        gal_mu = 1 + rng() * 0.1            # Magnification, U(1.,1.1).
        theta = 2. * np.pi * rng()          # Rotation angle (radians), U(0,2*pi).
        dx = 2 * rng() - 1                  # Offset along x axis, U(-1,1).
        dy = 2 * rng() - 1                  # Offset along y axis, U(-1,1).
        gal_image = get_COSMOS_Galaxy(cosmos_catalog=cosmos_catalog, real_galaxy_catalog=real_galaxy_catalog, idx=idx,
                                      gal_g=gal_g, gal_beta=gal_beta,
                                      theta=theta, gal_mu=gal_mu, dx=dx, dy=dy,
                                      fov_pixels=fov_pixels, pixel_scale=pixel_scale, upsample=upsample)
        
        snr = rng_snr()
        gal_image_down = down_sample(gal_image.clone(), upsample) # Downsample galaxy image for SNR calculation.
        alpha = snr * sigma / torch.sqrt((gal_image_down**2).sum()) # Scale the flux of galaxy to meet SNR.
        gt = alpha * gal_image
        
        # Downsample images to desired pixel scale.
        gt = down_sample(gt.clone(), upsample)

        # Add CCD noise (Poisson + Gaussian).
        obs = gt + torch.normal(mean=torch.zeros_like(gt), std=sigma*torch.ones_like(gt))
        # obs = torch.max(torch.zeros_like(obs), obs) # Set negative pixels to zero.

        # Save images.
        torch.save(gt.clone(), os.path.join(data_path, 'gt', f"gt_{k}.pth"))
        torch.save(obs.clone(), os.path.join(data_path, 'obs', f"obs_{k}.pth"))
                
        # Visualization
        if k < 20:
            gal_ori_image = real_galaxy_catalog.getGalImage(idx) # Read out original HST image for visualization
            plt.figure(figsize=(10,10))
            plt.subplot(1,3,1)
            plt.imshow(gal_ori_image.array, cmap='magma')
            plt.title('Original Galaxy')
            plt.subplot(1,3,2)
            plt.imshow(gt, cmap='magma')
            plt.title('Ground Truth')
            plt.subplot(1,3,3)
            plt.imshow(obs, cmap='magma')
            plt.title('Observed Galaxy (SNR={:.1f})'.format(snr))
            plt.savefig(os.path.join(data_path, 'visualization', f"vis_{k}.jpg"), bbox_inches='tight')
            plt.close()
          
            
if __name__ == "__main__":
    logging.basicConfig(level=logging.INFO)
    
    parser = argparse.ArgumentParser(description='Arguments for dataset.')
    parser.add_argument('--task', type=str, default='Deconv', choices=['Deconv', 'Denoise'])
    parser.add_argument('--survey', type=str, default='LSST', choices=['LSST', 'JWST'])
    parser.add_argument('--I', type=str, default='23.5', choices=['23.5', '25.2'])
    parser.add_argument('--fov_pixels', type=int, default=48)
    parser.add_argument('--pixel_scale', type=float, default=0.2)
    parser.add_argument('--upsample', type=int, default=4)
    opt = parser.parse_args()
    
    if opt.task == 'Deconv':
        generate_data_deconv(data_path='/mnt/WD6TB/tianaoli/dataset/LSST_23.5_deconv/', n_train=40000, load_info=False,
                             survey=opt.survey, I=opt.I, fov_pixels=opt.fov_pixels, pixel_scale=opt.pixel_scale, upsample=opt.upsample,
                             snrs=[20, 40, 60, 80, 100, 150, 200],
                             shear_errs=[0.003, 0.005, 0.01, 0.02, 0.03, 0.05, 0.07, 0.1, 0.15, 0.2],
                             fwhm_errs=[0.003, 0.005, 0.01, 0.02, 0.03, 0.05, 0.07, 0.1, 0.15, 0.2])
    elif opt.task == 'Denoise':
        generate_data_denoise(data_path='/mnt/WD6TB/tianaoli/dataset/LSST_23.5_denoise/', n_train=40000, load_info=True,
                              survey=opt.survey, I=opt.I, fov_pixels=opt.fov_pixels, pixel_scale=opt.pixel_scale, upsample=opt.upsample)
    else:
        raise ValueError('Invalid task.')
    <|MERGE_RESOLUTION|>--- conflicted
+++ resolved
@@ -206,11 +206,7 @@
     sky_level_pixel = get_flux(ab_magnitude=sky_brightness, exp_time=exp_time, zero_point=zero_point, gain=gain, qe=qe) * pixel_scale ** 2 # Sky level (ADU/pixel).
     sigma = np.sqrt(sky_level_pixel + (read_noise*qe/gain) ** 2) # Standard deviation of total noise (ADU/pixel).
 
-<<<<<<< HEAD
-    for k, _ in zip(range(0, n_total), tqdm(range(0, n_total))):
-=======
     for k in tqdm(range(0, n_total)):
->>>>>>> 966cf72d
         idx = sequence[k] # Index of galaxy in the catalog.
 
         # Atmospheric PSF
