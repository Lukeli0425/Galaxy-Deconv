import math

import numpy as np
import torch
import torch.fft as tfft
import torch.nn as nn
import torch.nn.functional as F
from torch.autograd import Variable

from models.ResUNet import ResUNet
from models.XDenseUNet import XDenseUNet
from utils.utils_torch import conv_fft_batch, psf_to_otf


def weights_init_kaiming(m):
	classname = m.__class__.__name__
	if classname.find('Conv') != -1:
		nn.init.kaiming_normal(m.weight.data, a=0, mode='fan_in')
	elif classname.find('Linear') != -1:
		nn.init.kaiming_normal(m.weight.data, a=0, mode='fan_in')
	elif classname.find('BatchNorm') != -1:
		# nn.init.uniform(m.weight.data, 1.0, 0.02)
		m.weight.data.normal_(mean=0, std=math.sqrt(2./9./64.)).clamp_(-0.025,0.025)
		nn.init.constant(m.bias.data, 0.0)


class DoubleConv(nn.Module):
	"""(convolution => [BN] => ReLU) * 2"""
	def __init__(self, in_channels, out_channels, mid_channels=None):
		super(DoubleConv, self).__init__()
		if not mid_channels:
			mid_channels = out_channels
		self.double_conv = nn.Sequential(
			nn.Conv2d(in_channels, mid_channels, kernel_size=3, padding=1),
			nn.BatchNorm2d(mid_channels),
			nn.ReLU(inplace=True),
			nn.Conv2d(mid_channels, out_channels, kernel_size=3, padding=1),
			nn.BatchNorm2d(out_channels),
			nn.ReLU(inplace=True)
		)

	def forward(self, x):
		return self.double_conv(x)


class Down(nn.Module):
	"""Downscaling with maxpool then double conv"""
	def __init__(self, in_channels, out_channels):
		super(Down, self).__init__()
		self.maxpool_conv = nn.Sequential(
			nn.MaxPool2d(2),
			DoubleConv(in_channels, out_channels)
		)

	def forward(self, x):
		return self.maxpool_conv(x)


class SubNet(nn.Module):
	def __init__(self, n):
		super(SubNet, self).__init__()
		self.n = n
		self.conv_layers = nn.Sequential(
			Down(1,4),
			Down(4,8),
			Down(8,16),
			Down(16,16))
		self.mlp = nn.Sequential(
			nn.Linear(16*8*8+1, 64),
			nn.ReLU(inplace=True),
			nn.Linear(64, 64),
			nn.ReLU(inplace=True),
			nn.Linear(64, 2*self.n),
			nn.Softplus())
		self.resize = nn.Upsample(size=[256,256], mode='bilinear', align_corners=True)
		
	def forward(self, kernel, alpha):
		N, _, h, w  = kernel.size()
		h1, h2 = int(np.floor(0.5*(128-h))), int(np.ceil(0.5*(128-h)))
		w1, w2 = int(np.floor(0.5*(128-w))), int(np.ceil(0.5*(128-w)))
		k_pad = F.pad(kernel, (w1,w2,h1,h2), "constant", 0)
		H = tfft.fftn(k_pad,dim=[2,3])
		HtH = torch.abs(H)**2
		x = self.conv_layers(HtH.float())
		x = torch.cat((x.view(N,1,16*8*8),  alpha.float().view(N,1,1)), axis=2).float()
		output = self.mlp(x)+1e-6

		rho1_iters = output[:,:,0:self.n].view(N, 1, 1, self.n)
		rho2_iters = output[:,:,self.n:2*self.n].view(N, 1, 1, self.n)
		return rho1_iters, rho2_iters


class X_Update(nn.Module):
	def __init__(self):
		super(X_Update, self).__init__()

	def forward(self, x0, x1, HtH, rho1, rho2):
		lhs = rho1*HtH + rho2 
		rhs = tfft.fftn(rho1*x0 + rho2*x1, dim=[2,3] )
		x = tfft.ifftn(rhs/lhs, dim=[2,3])
		return x.real


class V_Update_Poisson(nn.Module):
	def __init__(self):
		super(V_Update_Poisson, self).__init__()

	def forward(self, v_tilde, y, rho2, alpha):
		t1 = rho2*v_tilde - alpha 
		return 0.5*(1/rho2)*(-t1 + torch.sqrt(t1**2 + 4*y*rho2))


class V_Update_Gaussian(nn.Module):
	def __init__(self):
		super(V_Update_Gaussian, self).__init__()

	def forward(self, v_tilde, y, rho2):
		return (rho2*v_tilde + y)/(1+rho2)


class Z_Update(nn.Module):
	"""Updating Z with l1 norm."""
	def __init__(self):
		super(Z_Update, self).__init__()		

	def forward(self, z_tilde, lam, rho1):
		z_out = torch.sign(z_tilde) * torch.max(torch.zeros_like(z_tilde), torch.abs(z_tilde) - lam/rho1)
		return z_out


class Z_Update_ResUNet(nn.Module):
	"""Updating Z with ResUNet as denoiser."""
	def __init__(self):
		super(Z_Update_ResUNet, self).__init__()		
		self.net = ResUNet()

	def forward(self, z):
		z_out = self.net(z.float())
		return z_out


class Z_Update_XDenseUNet(nn.Module):
	"""Updating Z with XDenseUNet as denoiser."""
	def __init__(self):
		super(Z_Update_XDenseUNet, self).__init__()		
		self.net = XDenseUNet()

	def forward(self, z):
		z_out = self.net(z.float())
		return z_out


class Unrolled_ADMM(nn.Module):
	def __init__(self, n_iters=8, llh='Poisson', denoiser='ResUNet', PnP=True, subnet=True):
		super(Unrolled_ADMM, self).__init__()
		self.n = n_iters # Number of iterations.
		self.llh = llh
		self.PnP = PnP
		self.subnet = subnet
		self.denoiser = denoiser
		self.X = X_Update() # FFT based quadratic solution.
		self.V = V_Update_Poisson() if llh=='Poisson' else V_Update_Gaussian() # Poisson/Gaussian MLE.
		self.Z = (Z_Update_ResUNet() if self.denoiser=='ResUNet' else Z_Update_XDenseUNet()) if PnP else Z_Update() # Denoiser.	
		if self.subnet:
			self.SubNet = SubNet(self.n)
		else:
			self.rho1_iters = torch.ones(size=[self.n,], requires_grad=True)
			self.rho2_iters = torch.ones(size=[self.n,], requires_grad=True)
  
	def init_l2(self, y, H, alpha):
		Ht, HtH = torch.conj(H), torch.abs(H)**2
		rhs = tfft.fftn(conv_fft_batch(Ht, y/alpha), dim=[2,3])
		lhs = HtH + (1/alpha)
		x0 = torch.real(tfft.ifftn(rhs/lhs, dim=[2,3]))
		return torch.clamp(x0,0,1)

	def forward(self, y, kernel, alpha):
		device = torch.device("cuda:0" if y.is_cuda else "cpu")
		x_list = []
		N, _, _, _ = y.size()
		y = torch.max(y, torch.zeros_like(y))
  
		# Generate auxiliary variables for convolution.
		k_pad, H = psf_to_otf(kernel, y.size())
		H = H.to(device)
		Ht, HtH = torch.conj(H), torch.abs(H)**2
		if self.subnet:
			rho1_iters, rho2_iters = self.SubNet(kernel, alpha) 	# Hyperparameters.
		x = self.init_l2(y, H, alpha) # Initialization using Wiener Deconvolution.
		x_list.append(x)
<<<<<<< HEAD
  
		# Other ADMM variables
=======
		# Other ADMM variables.
>>>>>>> 793afe23
		z = Variable(x.data.clone()).to(device)
		v = Variable(y.data.clone()).to(device)
		u1 = torch.zeros(x.size()).to(device)
		u2 = torch.zeros(y.size()).to(device)
		
        # ADMM iterations
		for n in range(self.n):
			if self.subnet:
				rho1 = rho1_iters[:,:,:,n].view(N,1,1,1)
				rho2 = rho2_iters[:,:,:,n].view(N,1,1,1)
			else:
				rho1, rho2 = self.rho1_iters[n], self.rho2_iters[n]
    
			# V, Z and X updates
			v = self.V(conv_fft_batch(H,x) + u2, y, rho2, alpha) if self.llh=='Poisson' else self.V(conv_fft_batch(H,x) + u2, y/alpha, rho2)
			z = self.Z(x + u1) if self.PnP else self.Z(x + u1, lam, rho1)
			x = self.X(z - u1, conv_fft_batch(Ht,v - u2), HtH, rho1, rho2)
   
			# Lagrangian updates
			u1 = u1 + x - z			
			u2 = u2 + conv_fft_batch(H,x) - v
			x_list.append(x)

		return x_list[-1] * alpha if self.llh=='Poisson' else x_list[-1]



if __name__ == '__main__':
	model = Unrolled_ADMM()
	total = sum([param.nelement() for param in model.parameters()])
	print("Number of parameter: %s" % (total))<|MERGE_RESOLUTION|>--- conflicted
+++ resolved
@@ -188,12 +188,8 @@
 			rho1_iters, rho2_iters = self.SubNet(kernel, alpha) 	# Hyperparameters.
 		x = self.init_l2(y, H, alpha) # Initialization using Wiener Deconvolution.
 		x_list.append(x)
-<<<<<<< HEAD
   
 		# Other ADMM variables
-=======
-		# Other ADMM variables.
->>>>>>> 793afe23
 		z = Variable(x.data.clone()).to(device)
 		v = Variable(y.data.clone()).to(device)
 		u1 = torch.zeros(x.size()).to(device)
