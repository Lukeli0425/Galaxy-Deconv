--- conflicted
+++ resolved
@@ -119,12 +119,5 @@
 
     train(n_iters=opt.n_iters, llh=opt.llh, PnP=True,
           n_epochs=opt.n_epochs, lr=opt.lr,
-<<<<<<< HEAD
-          survey=opt.survey, I=opt.I, train_val_split=opt.train_val_split, batch_size=opt.batch_size,
-          load_pretrain=opt.load_pretrain,
-          model_save_path='./saved_models2/',
-          pretrained_file='./saved_models1/Gaussian_PnP_8iters_LSST23.5_40epochs.pth')
-=======
           data_path='/mnt/WD6TB/tianaoli/dataset/LSST_23.5/', train_val_split=opt.train_val_split, batch_size=opt.batch_size,
-          model_save_path='./saved_models1/', load_pretrain=opt.load_pretrain, pretrained_file='./saved_models1/Gaussian_PnP_8iters_LSST23.5_40epochs.pth')
->>>>>>> 1240d377
+          model_save_path='./saved_models1/', load_pretrain=opt.load_pretrain, pretrained_file='./saved_models1/Gaussian_PnP_8iters_LSST23.5_40epochs.pth')